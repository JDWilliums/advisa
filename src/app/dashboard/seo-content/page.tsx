"use client";

import { useState, useEffect } from "react";
import axios from "axios";
import SEOAnalyzer from "./components/SEOAnalyzer";
import {
  Card,
  CardContent,
  CardDescription,
  CardFooter,
  CardHeader,
  CardTitle,
} from "@/components/ui/card";
import {
  Tabs,
  TabsContent,
  TabsList,
  TabsTrigger,
} from "@/components/ui/tabs";
import {
  Search,
  FileText,
  Download,
  Save,
  Sparkles,
  BarChart2,
  RefreshCw,
  Edit,
  Globe,
  ArrowUp,
  ArrowDown,
  ChevronUp,
  ChevronDown,
  ExternalLink,
  Check,
  X,
  Copy,
  Calendar,
  Filter,
  MessageSquare,
  Lightbulb,
  AlertTriangle,
<<<<<<< HEAD
  AlertCircle,
  Lock,
  ArrowRight,
  Shield,
=======
>>>>>>> c4436faf
  List,
  PlusCircle,
  Star,
  Clock,
  Maximize2,
  Scissors,
  Layers,
  Send,
  Info,
  Eye,
  Upload,
  Layout,
} from "lucide-react";
import { Button } from "@/components/ui/button";
import { Input } from "@/components/ui/input";
import { Textarea } from "@/components/ui/textarea";
import { Select, SelectContent, SelectItem, SelectTrigger, SelectValue } from "@/components/ui/select";
import { Badge } from "@/components/ui/badge";
import { Separator } from "@/components/ui/separator";
import { Progress } from "@/components/ui/progress";
import { Slider } from "@/components/ui/slider";
import { Switch } from "@/components/ui/switch";
import { Label } from "@/components/ui/label";
import { RadioGroup, RadioGroupItem } from "@/components/ui/radio-group";

// Interface for SEO Result
interface SEOResult {
  overallScore: number;
  categories: {
    metaTags: {
      score: number;
      title: {
        exists: boolean;
        length: number;
        optimal: boolean;
        value: string;
      };
      description: {
        exists: boolean;
        length: number;
        optimal: boolean;
        value: string;
      };
      keywords: {
        exists: boolean;
      };
    };
    headings: {
      score: number;
      h1: {
        count: number;
        optimal: boolean;
        values: string[];
      };
      h2: {
        count: number;
        optimal: boolean;
        values: string[];
      };
      h3: {
        count: number;
        optimal: boolean;
      };
      structure: string;
    };
    content: {
      score: number;
      wordCount: number;
      paragraphs: number;
      readabilityScore: string;
      keywordDensity: string;
      issuesFound: string[];
    };
    images: {
      score: number;
      total: number;
      withAlt: number;
      withoutAlt: number;
      largeImages: number;
    };
    performance: {
      score: number;
      loadTime: string;
      mobileOptimized: boolean;
      issues: string[];
    };
    links: {
      score: number;
      internal: number;
      external: number;
      broken: number;
    };
    security: {
      score: number;
      https: boolean;
      issues: string[];
    };
  };
  recommendations: string[];
  analyzedUrl?: string;
  timestamp?: string;
  analysisDepth?: string;
}

// Mock data for keyword analysis
const keywordsData = [
  {
    id: 1,
    keyword: "marketing analytics software",
    volume: 8200,
    difficulty: 78,
    cpc: 12.45,
    yourRanking: 8,
    change: 2,
    intent: "commercial",
  },
  {
    id: 2,
    keyword: "best marketing analytics tools",
    volume: 5400,
    difficulty: 65,
    cpc: 9.30,
    yourRanking: 12,
    change: -3,
    intent: "commercial",
  },
  {
    id: 3,
    keyword: "how to analyze marketing data",
    volume: 3800,
    difficulty: 42,
    cpc: 5.15,
    yourRanking: 4,
    change: 5,
    intent: "informational",
  },
  {
    id: 4,
    keyword: "marketing roi calculator",
    volume: 2900,
    difficulty: 51,
    cpc: 7.80,
    yourRanking: 15,
    change: 0,
    intent: "transactional",
  },
  {
    id: 5,
    keyword: "b2b marketing analytics",
    volume: 2200,
    difficulty: 68,
    cpc: 14.25,
    yourRanking: 7,
    change: 1,
    intent: "commercial",
  },
];

// Mock data for content suggestions
const contentSuggestions = [
  {
    id: 1,
    title: "10 Advanced Marketing Analytics Techniques Every CMO Should Know",
    type: "Blog Post",
    targetKeywords: ["advanced marketing analytics", "marketing analytics techniques", "cmo analytics"],
    difficulty: "Medium",
    estimatedImpact: "High",
    description: "Educational piece on cutting-edge analytics tactics with actionable takeaways for marketing leaders."
  },
  {
    id: 2,
    title: "The Ultimate Guide to Marketing Attribution Models",
    type: "Pillar Content",
    targetKeywords: ["marketing attribution", "attribution models", "marketing attribution guide"],
    difficulty: "High",
    estimatedImpact: "Very High",
    description: "Comprehensive guide explaining different attribution models with examples and implementation steps."
  },
  {
    id: 3,
    title: "Marketing Analytics ROI Calculator [Interactive Tool]",
    type: "Interactive Tool",
    targetKeywords: ["marketing roi calculator", "marketing analytics roi", "calculate marketing return"],
    difficulty: "Medium",
    estimatedImpact: "High",
    description: "Interactive calculator that helps marketers quantify the return on their analytics investments."
  },
  {
    id: 4,
    title: "5-Minute Marketing Analytics Audit Template [Download]",
    type: "Lead Magnet",
    targetKeywords: ["marketing analytics audit", "marketing data audit", "analytics audit template"],
    difficulty: "Low",
    estimatedImpact: "Medium",
    description: "Downloadable template that helps marketers quickly assess their analytics implementation."
  },
];

// Mock data for competitor content analysis
const competitorContent = [
  {
    id: 1,
    competitor: "MarketMaster",
    title: "The Complete Guide to Marketing Analytics Dashboards",
    url: "https://marketmaster.com/marketing-analytics-dashboards",
    publishDate: "Feb 15, 2025",
    wordCount: 3850,
    keywordsTargeted: ["marketing analytics dashboards", "marketing dashboards", "analytics visualization"],
    backlinks: 145,
    socialShares: 1280,
    estimatedTraffic: 4200
  },
  {
    id: 2,
    competitor: "PromoPro",
    title: "How to Choose the Right Marketing Analytics Platform: 7 Critical Factors",
    url: "https://promopro.io/marketing-analytics-platform-selection",
    publishDate: "Jan 22, 2025",
    wordCount: 2650,
    keywordsTargeted: ["marketing analytics platform", "analytics platform selection", "marketing analytics tools"],
    backlinks: 87,
    socialShares: 950,
    estimatedTraffic: 2800
  },
  {
    id: 3,
    competitor: "DataMarket",
    title: "Marketing Analytics vs Business Intelligence: Understanding the Difference",
    url: "https://datamarket.co/analytics-vs-bi",
    publishDate: "Mar 3, 2025",
    wordCount: 3100,
    keywordsTargeted: ["marketing analytics vs business intelligence", "analytics vs bi", "marketing bi"],
    backlinks: 62,
    socialShares: 745,
    estimatedTraffic: 1950
  },
];

// Mock data for content performance
const contentPerformance = [
  {
    id: 1,
    title: "How AI is Revolutionizing Marketing Analytics",
    url: "/blog/ai-marketing-analytics",
    publishDate: "Feb 10, 2025",
    pageviews: 8750,
    uniqueVisitors: 6240,
    avgTimeOnPage: "4:32",
    bounceRate: "32%",
    conversionRate: "3.8%",
    backlinks: 85,
    rankings: [
      { keyword: "ai marketing analytics", position: 3 },
      { keyword: "artificial intelligence marketing", position: 8 },
      { keyword: "marketing ai tools", position: 5 }
    ]
  },
  {
    id: 2,
    title: "The Beginner's Guide to Marketing Attribution",
    url: "/blog/marketing-attribution-guide",
    publishDate: "Jan 15, 2025",
    pageviews: 12350,
    uniqueVisitors: 9840,
    avgTimeOnPage: "6:15",
    bounceRate: "28%",
    conversionRate: "5.2%",
    backlinks: 132,
    rankings: [
      { keyword: "marketing attribution guide", position: 2 },
      { keyword: "marketing attribution basics", position: 1 },
      { keyword: "attribution models marketing", position: 4 }
    ]
  },
  {
    id: 3,
    title: "10 Marketing Analytics KPIs Every Business Should Track",
    url: "/blog/essential-marketing-kpis",
    publishDate: "Mar 5, 2025",
    pageviews: 6420,
    uniqueVisitors: 5340,
    avgTimeOnPage: "3:45",
    bounceRate: "35%",
    conversionRate: "2.9%",
    backlinks: 57,
    rankings: [
      { keyword: "marketing analytics kpis", position: 6 },
      { keyword: "essential marketing metrics", position: 9 },
      { keyword: "marketing kpi tracking", position: 7 }
    ]
  },
];

export default function SeoContentPage() {
    const [activeTab, setActiveTab] = useState("keyword-research");
    const [currentContentType, setCurrentContentType] = useState("all");

    const [url, setUrl] = useState<string>('');
    const [isAnalyzing, setIsAnalyzing] = useState<boolean>(false);
    const [results, setResults] = useState<SEOResult | null>(null);
    const [error, setError] = useState<string>('');
    const [analysisHistory, setAnalysisHistory] = useState<Array<{url: string, date: string}>>([]);

    const analyzeSEO = async (targetUrl: string): Promise<SEOResult> => {
      // Basic URL validation
      if (!targetUrl || !targetUrl.match(/^(http|https):\/\/[a-zA-Z0-9-_.]+\.[a-zA-Z]{2,}(\/.*)?$/)) {
        setError('Please enter a valid URL (e.g., https://example.com)');
        throw new Error('Invalid URL');
      }
      
      setError('');
      setIsAnalyzing(true);
      
      try {
        // Show loading state for at least 1 second to avoid UI flashing
        const startTime = Date.now();
        
        // Make API call
        const response = await axios.post('/api/analyze-seo', { 
          url: targetUrl,
          depth: 'standard' // Can be 'basic', 'standard', or 'deep'
        });
        
        // Ensure loading shows for at least 1 second
        const analysisTime = Date.now() - startTime;
        if (analysisTime < 1000) {
          await new Promise(resolve => setTimeout(resolve, 1000 - analysisTime));
        }
        
        // Process and set results
        const result = response.data;
        setResults(result);
        
        // Add to history (could be stored in localStorage or database)
        const historyItem = { url: targetUrl, date: new Date().toISOString() };
        setAnalysisHistory(prev => [historyItem, ...prev.slice(0, 9)]);
        localStorage.setItem('seoAnalysisHistory', JSON.stringify([historyItem, ...analysisHistory.slice(0, 9)]));
        
        return result;
      } catch (err) {
        // Handle API errors
        if (axios.isAxiosError(err)) {
          if (err.response?.status === 429) {
            setError('Too many requests. Please try again in a few minutes.');
          } else if (err.response?.data?.error) {
            setError(err.response.data.error);
          } else if (err.code === 'ECONNABORTED') {
            setError('Analysis took too long. Try analyzing a smaller site or contact support.');
          } else if (err.message === 'Network Error') {
            setError('Network error. Please check your connection and ensure the server is running. If this is a development environment, make sure your Next.js server is running correctly.');
            console.error('Network Error Details:', err);
          } else {
            setError(`Failed to analyze the website. Error: ${err.message || 'Unknown error'}`);
          }
        } else {
          setError(`An unexpected error occurred: ${err instanceof Error ? err.message : 'Unknown error'}`);
        }
        console.error('Error analyzing website:', err);
        throw err;
      } finally {
        setIsAnalyzing(false);
      }
    };
    
    // Load history from localStorage on component mount
    useEffect(() => {
      const savedHistory = localStorage.getItem('seoAnalysisHistory');
      if (savedHistory) {
        try {
          setAnalysisHistory(JSON.parse(savedHistory));
        } catch (e) {
          console.error('Failed to parse analysis history');
        }
      }
    }, []);
    
    // Helper to render score color
    const getScoreColor = (score: number): string => {
      if (score >= 80) return 'text-green-500';
      if (score >= 60) return 'text-yellow-500';
      return 'text-red-500';
    };
  
    // Helper for progress bar color class
    const getProgressColorClass = (score: number): string => {
      if (score >= 80) return 'bg-green-500';
      if (score >= 60) return 'bg-yellow-500';
      return 'bg-red-500';
    };
  
    return (
      <div className="space-y-6">
        <div className="flex flex-col gap-2">
          <h1 className="text-2xl font-bold tracking-tight">SEO & Content Optimization</h1>
          <p className="text-muted-foreground">
            Optimize your content strategy with data-driven keyword insights and AI-powered content generation
          </p>
        </div>
  
        <Tabs defaultValue="keyword-research" onValueChange={setActiveTab}>
          <TabsList className="grid w-full grid-cols-5">
            <TabsTrigger value="keyword-research">Keyword Research</TabsTrigger>
            <TabsTrigger value="content-ideas">Content Ideas</TabsTrigger>
            <TabsTrigger value="content-optimizer">Content Optimizer</TabsTrigger>
            <TabsTrigger value="content-performance">Performance</TabsTrigger>
            <TabsTrigger value="seo-analyzer">SEO Analyzer</TabsTrigger>
          </TabsList>
          
          {/* Keyword Research Tab */}
          <TabsContent value="keyword-research" className="space-y-6">
            <div className="flex flex-col md:flex-row gap-4 md:justify-between md:items-center">
              <div className="flex flex-col md:flex-row gap-4 md:items-center">
                <div className="relative w-full md:w-80">
                  <Search className="absolute left-3 top-3 h-4 w-4 text-gray-400" />
                  <Input 
                    placeholder="Search keywords or add new ones..." 
                    className="pl-9"
                  />
                </div>
                
                <div className="flex gap-2">
                  <Select defaultValue="relevance">
                    <SelectTrigger className="w-[160px]">
                      <SelectValue placeholder="Sort by" />
                    </SelectTrigger>
                    <SelectContent>
                      <SelectItem value="relevance">Relevance</SelectItem>
                      <SelectItem value="volume">Search Volume</SelectItem>
                      <SelectItem value="difficulty">Difficulty</SelectItem>
                      <SelectItem value="ranking">Your Ranking</SelectItem>
                    </SelectContent>
                  </Select>
                  
                  <Select defaultValue="all">
                    <SelectTrigger className="w-[160px]">
                      <SelectValue placeholder="Intent" />
                    </SelectTrigger>
                    <SelectContent>
                      <SelectItem value="all">All Intents</SelectItem>
                      <SelectItem value="informational">Informational</SelectItem>
                      <SelectItem value="commercial">Commercial</SelectItem>
                      <SelectItem value="transactional">Transactional</SelectItem>
                      <SelectItem value="navigational">Navigational</SelectItem>
                    </SelectContent>
                  </Select>
                  
                  <Button variant="outline" size="icon">
                    <Filter className="h-4 w-4" />
                  </Button>
                </div>
              </div>
              
              <div className="flex gap-2">
                <Button variant="outline">
                  <Download className="h-4 w-4 mr-2" />
                  Export
                </Button>
                
                <Button>
                  <PlusCircle className="h-4 w-4 mr-2" />
                  Add Keywords
                </Button>
              </div>
            </div>
            
            {/* Keyword Overview Cards */}
            <div className="grid gap-4 grid-cols-1 md:grid-cols-2 lg:grid-cols-4">
              <Card className="shadow-sm">
                <CardContent className="p-6">
                  <div className="flex flex-col justify-between h-full">
                    <div className="flex items-center justify-between">
                      <h3 className="text-sm font-medium text-muted-foreground">Tracked Keywords</h3>
                      <Badge className="bg-blue-500">67</Badge>
                    </div>
                    <div className="mt-6">
                      <div className="text-2xl font-bold">67</div>
                      <div className="flex items-center gap-1 mt-1 text-sm text-muted-foreground">
                        <ArrowUp className="h-4 w-4 text-green-500" />
                        <span className="text-green-500 font-medium">12</span>
                        <span>new this month</span>
                      </div>
                    </div>
                  </div>
                </CardContent>
              </Card>
              
              <Card className="shadow-sm">
                <CardContent className="p-6">
                  <div className="flex flex-col justify-between h-full">
                    <div className="flex items-center justify-between">
                      <h3 className="text-sm font-medium text-muted-foreground">Avg. Position</h3>
                      <Badge className={12 <= 10 ? "bg-green-500" : "bg-yellow-500"}>
                        12
                      </Badge>
                    </div>
                    <div className="mt-6">
                      <div className="text-2xl font-bold">12.4</div>
                      <div className="flex items-center gap-1 mt-1 text-sm text-muted-foreground">
                        <ArrowUp className="h-4 w-4 text-green-500" />
                        <span className="text-green-500 font-medium">2.3</span>
                        <span>positions up</span>
                      </div>
                    </div>
                  </div>
                </CardContent>
              </Card>
              
              <Card className="shadow-sm">
                <CardContent className="p-6">
                  <div className="flex flex-col justify-between h-full">
                    <div className="flex items-center justify-between">
                      <h3 className="text-sm font-medium text-muted-foreground">Top 10 Rankings</h3>
                      <Badge className="bg-green-500">23</Badge>
                    </div>
                    <div className="mt-6">
                      <div className="text-2xl font-bold">23</div>
                      <div className="flex items-center gap-1 mt-1 text-sm text-muted-foreground">
                        <ArrowUp className="h-4 w-4 text-green-500" />
                        <span className="text-green-500 font-medium">5</span>
                        <span>from last month</span>
                      </div>
                    </div>
                  </div>
                </CardContent>
              </Card>
              
              <Card className="shadow-sm">
                <CardContent className="p-6">
                  <div className="flex flex-col justify-between h-full">
                    <div className="flex items-center justify-between">
                      <h3 className="text-sm font-medium text-muted-foreground">Estimated Traffic</h3>
                      <Badge className="bg-blue-500">46.2K</Badge>
                    </div>
                    <div className="mt-6">
                      <div className="text-2xl font-bold">46,235</div>
                      <div className="flex items-center gap-1 mt-1 text-sm text-muted-foreground">
                        <ArrowUp className="h-4 w-4 text-green-500" />
                        <span className="text-green-500 font-medium">18.4%</span>
                        <span>growth</span>
                      </div>
                    </div>
                  </div>
                </CardContent>
              </Card>
            </div>
            {/* Keywords Table */}
          <Card className="shadow-sm">
            <CardHeader>
              <CardTitle>Keyword Analysis</CardTitle>
              <CardDescription>
                Track your keyword rankings and opportunities
              </CardDescription>
            </CardHeader>
            <CardContent className="p-0">
              <div className="border-b border-gray-200 dark:border-gray-700">
                <div className="grid grid-cols-12 gap-2 px-6 py-3 bg-gray-50 dark:bg-gray-800 text-sm font-medium">
                  <div className="col-span-4">Keyword</div>
                  <div className="col-span-1 text-center">Volume</div>
                  <div className="col-span-2 text-center">Difficulty</div>
                  <div className="col-span-1 text-center">CPC</div>
                  <div className="col-span-2 text-center">Your Ranking</div>
                  <div className="col-span-1 text-center">Intent</div>
                  <div className="col-span-1 text-center">Actions</div>
                </div>
              </div>
              
              <div className="divide-y divide-gray-200 dark:divide-gray-700">
                {keywordsData.map((keyword) => (
                  <div key={keyword.id} className="grid grid-cols-12 gap-2 px-6 py-4 items-center hover:bg-gray-50 dark:hover:bg-gray-800/50 transition-colors">
                    <div className="col-span-4 font-medium">{keyword.keyword}</div>
                    
                    <div className="col-span-1 text-center">
                      {keyword.volume.toLocaleString()}
                    </div>
                    
                    <div className="col-span-2">
                      <div className="flex flex-col items-center">
                        <div className="w-full flex items-center justify-between mb-1">
                          <span className={`text-xs font-medium ${
                            keyword.difficulty >= 70 ? "text-red-500" : 
                            keyword.difficulty >= 40 ? "text-yellow-500" : 
                            "text-green-500"
                          }`}>
                            {keyword.difficulty}/100
                          </span>
                        </div>
                        <Progress 
                            value={keyword.difficulty} 
                            className="h-1.5 w-full" 
                            />
                      </div>
                    </div>
                    
                    <div className="col-span-1 text-center">
                      ${keyword.cpc.toFixed(2)}
                    </div>
                    
                    <div className="col-span-2">
                      <div className="flex items-center justify-center gap-2">
                        <Badge className={
                          keyword.yourRanking <= 3 ? "bg-green-500" : 
                          keyword.yourRanking <= 10 ? "bg-blue-500" : 
                          "bg-yellow-500"
                        }>
                          {keyword.yourRanking}
                        </Badge>
                        
                        {keyword.change !== 0 && (
                          <div className="flex items-center">
                            {keyword.change > 0 ? (
                              <ChevronUp className="h-4 w-4 text-green-500" />
                            ) : (
                              <ChevronDown className="h-4 w-4 text-red-500" />
                            )}
                            <span className={`text-xs ${keyword.change > 0 ? "text-green-500" : "text-red-500"}`}>
                              {Math.abs(keyword.change)}
                            </span>
                          </div>
                        )}
                      </div>
                    </div>
                    
                    <div className="col-span-1 text-center">
                      <Badge variant="outline" className={`text-xs ${
                        keyword.intent === "informational" ? "border-blue-200 text-blue-700 dark:text-blue-400" :
                        keyword.intent === "commercial" ? "border-purple-200 text-purple-700 dark:text-purple-400" :
                        keyword.intent === "transactional" ? "border-green-200 text-green-700 dark:text-green-400" :
                        "border-gray-200 text-gray-700 dark:text-gray-400"
                      }`}>
                        {keyword.intent}
                      </Badge>
                    </div>
                    
                    <div className="col-span-1 flex justify-center">
                      <Button variant="ghost" size="sm" className="h-8 w-8 p-0">
                        <Eye className="h-4 w-4" />
                      </Button>
                    </div>
                  </div>
                ))}
              </div>
            </CardContent>
            <CardFooter className="flex justify-between border-t border-gray-200 dark:border-gray-700 py-4">
              <div className="text-sm text-muted-foreground">
                Showing 5 of 67 keywords
              </div>
              <div className="flex items-center gap-2">
                <Button variant="outline" size="sm">Previous</Button>
                <Button variant="outline" size="sm">Next</Button>
              </div>
            </CardFooter>
          </Card>
          
          {/* Keyword Clusters */}
          <Card className="shadow-sm">
            <CardHeader>
              <CardTitle>Keyword Clusters</CardTitle>
              <CardDescription>
                AI-generated topic clusters based on your keyword data
              </CardDescription>
            </CardHeader>
            <CardContent>
              <div className="grid grid-cols-1 md:grid-cols-2 lg:grid-cols-3 gap-4">
                <div className="border border-gray-200 dark:border-gray-700 rounded-md p-4">
                  <h3 className="font-medium mb-2 flex items-center">
                    <span className="w-3 h-3 rounded-full bg-blue-500 mr-2"></span>
                    Marketing Analytics Basics
                  </h3>
                  <div className="space-y-2">
                    <div className="text-sm text-muted-foreground flex justify-between">
                      <span>marketing analytics tools</span>
                      <span className="text-xs">5.4K</span>
                    </div>
                    <div className="text-sm text-muted-foreground flex justify-between">
                      <span>marketing analytics software</span>
                      <span className="text-xs">8.2K</span>
                    </div>
                    <div className="text-sm text-muted-foreground flex justify-between">
                      <span>best marketing analytics</span>
                      <span className="text-xs">3.1K</span>
                    </div>
                  </div>
                  <div className="mt-3 text-xs text-muted-foreground">
                    12 keywords in this cluster
                  </div>
                </div>
                
                <div className="border border-gray-200 dark:border-gray-700 rounded-md p-4">
                  <h3 className="font-medium mb-2 flex items-center">
                    <span className="w-3 h-3 rounded-full bg-green-500 mr-2"></span>
                    ROI & Performance
                  </h3>
                  <div className="space-y-2">
                    <div className="text-sm text-muted-foreground flex justify-between">
                      <span>marketing roi calculator</span>
                      <span className="text-xs">2.9K</span>
                    </div>
                    <div className="text-sm text-muted-foreground flex justify-between">
                      <span>measure marketing performance</span>
                      <span className="text-xs">2.3K</span>
                    </div>
                    <div className="text-sm text-muted-foreground flex justify-between">
                      <span>marketing analytics roi</span>
                      <span className="text-xs">1.8K</span>
                    </div>
                  </div>
                  <div className="mt-3 text-xs text-muted-foreground">
                    9 keywords in this cluster
                  </div>
                </div>
                
                <div className="border border-gray-200 dark:border-gray-700 rounded-md p-4">
                  <h3 className="font-medium mb-2 flex items-center">
                    <span className="w-3 h-3 rounded-full bg-purple-500 mr-2"></span>
                    B2B Marketing
                  </h3>
                  <div className="space-y-2">
                    <div className="text-sm text-muted-foreground flex justify-between">
                      <span>b2b marketing analytics</span>
                      <span className="text-xs">2.2K</span>
                    </div>
                    <div className="text-sm text-muted-foreground flex justify-between">
                      <span>b2b analytics tools</span>
                      <span className="text-xs">1.7K</span>
                    </div>
                    <div className="text-sm text-muted-foreground flex justify-between">
                      <span>b2b marketing data</span>
                      <span className="text-xs">1.5K</span>
                    </div>
                  </div>
                  <div className="mt-3 text-xs text-muted-foreground">
                    8 keywords in this cluster
                  </div>
                </div>
              </div>
              
              <div className="mt-4 flex justify-center">
                <Button variant="outline" size="sm">
                  View All Clusters
                </Button>
              </div>
            </CardContent>
          </Card>
        </TabsContent>
        {/* Content Ideas Tab */}
        <TabsContent value="content-ideas" className="space-y-6">
          <div className="flex flex-col md:flex-row gap-4 md:justify-between md:items-center">
            <div className="flex flex-col md:flex-row gap-4 md:items-center">
              <div className="relative w-full md:w-64">
                <Search className="absolute left-3 top-3 h-4 w-4 text-gray-400" />
                <Input 
                  placeholder="Search content ideas..." 
                  className="pl-9"
                />
              </div>
              
              <div className="flex gap-2">
                <Select defaultValue="all" onValueChange={setCurrentContentType}>
                  <SelectTrigger className="w-[160px]">
                    <SelectValue placeholder="Content type" />
                  </SelectTrigger>
                  <SelectContent>
                    <SelectItem value="all">All Types</SelectItem>
                    <SelectItem value="blog">Blog Posts</SelectItem>
                    <SelectItem value="pillar">Pillar Content</SelectItem>
                    <SelectItem value="lead-magnet">Lead Magnets</SelectItem>
                    <SelectItem value="interactive">Interactive Tools</SelectItem>
                  </SelectContent>
                </Select>
                
                <Select defaultValue="impact">
                  <SelectTrigger className="w-[160px]">
                    <SelectValue placeholder="Sort by" />
                  </SelectTrigger>
                  <SelectContent>
                    <SelectItem value="impact">Highest Impact</SelectItem>
                    <SelectItem value="difficulty-asc">Easiest to Create</SelectItem>
                    <SelectItem value="difficulty-desc">Most Challenging</SelectItem>
                    <SelectItem value="recent">Recently Added</SelectItem>
                  </SelectContent>
                </Select>
              </div>
            </div>
            
            <div className="flex gap-2">
              <Button variant="outline">
                <Filter className="h-4 w-4 mr-2" />
                Filter
              </Button>
              
              <Button>
                <Sparkles className="h-4 w-4 mr-2" />
                Generate Ideas
              </Button>
            </div>
          </div>
          
          {/* AI Content Suggestion Cards */}
          <div className="grid gap-6 grid-cols-1 lg:grid-cols-2">
            {contentSuggestions.map((suggestion) => (
              <Card key={suggestion.id} className="shadow-sm">
                <CardHeader className="pb-2">
                  <div className="flex justify-between">
                    <Badge className={
                      suggestion.type === "Blog Post" ? "bg-blue-500" :
                      suggestion.type === "Pillar Content" ? "bg-purple-500" :
                      suggestion.type === "Interactive Tool" ? "bg-orange-500" :
                      "bg-green-500"
                    }>
                      {suggestion.type}
                    </Badge>
                    <div className="flex items-center">
                      <div className="flex items-center mr-3">
                        <span className="text-xs mr-1">Impact:</span>
                        <Badge className={
                          suggestion.estimatedImpact === "Very High" || suggestion.estimatedImpact === "High" ? "bg-green-500" :
                          suggestion.estimatedImpact === "Medium" ? "bg-yellow-500" :
                          "bg-gray-500"
                        }>
                          {suggestion.estimatedImpact}
                        </Badge>
                      </div>
                      <div className="flex items-center">
                        <span className="text-xs mr-1">Difficulty:</span>
                        <Badge variant="outline" className={
                          suggestion.difficulty === "High" ? "border-red-200 text-red-600" :
                          suggestion.difficulty === "Medium" ? "border-yellow-200 text-yellow-600" :
                          "border-green-200 text-green-600"
                        }>
                          {suggestion.difficulty}
                        </Badge>
                      </div>
                    </div>
                  </div>
                  <CardTitle className="text-lg">{suggestion.title}</CardTitle>
                </CardHeader>
                <CardContent className="pb-2">
                  <p className="text-sm text-muted-foreground mb-3">
                    {suggestion.description}
                  </p>
                  <div className="flex flex-wrap gap-1">
                    {suggestion.targetKeywords.map((keyword, i) => (
                      <Badge key={i} variant="secondary" className="text-xs">
                        {keyword}
                      </Badge>
                    ))}
                  </div>
                </CardContent>
                <CardFooter className="flex justify-between pt-3 border-t border-gray-100 dark:border-gray-800">
                  <Button variant="ghost" size="sm">
                    <Star className="h-4 w-4 mr-2" />
                    Save
                  </Button>
                  <div className="flex gap-2">
                    <Button variant="outline" size="sm">
                      <Edit className="h-4 w-4 mr-2" />
                      Customize
                    </Button>
                    <Button size="sm">
                      <FileText className="h-4 w-4 mr-2" />
                      Generate
                    </Button>
                  </div>
                </CardFooter>
              </Card>
            ))}
          </div>
          
          {/* Content Generation */}
          <Card className="shadow-sm border-blue-200 dark:border-blue-900">
            <CardHeader>
              <CardTitle className="flex items-center">
                <Sparkles className="h-5 w-5 mr-2 text-blue-500" />
                AI Content Generator
              </CardTitle>
              <CardDescription>
                Generate optimized content based on your target keywords and goals
              </CardDescription>
            </CardHeader>
            <CardContent className="space-y-4">
              <div className="space-y-2">
                <Label htmlFor="content-title">Content Title</Label>
                <Input 
                  id="content-title" 
                  placeholder="Enter a title for your content" 
                  defaultValue="The Ultimate Guide to Marketing Attribution Models"
                />
              </div>
              
              <div className="grid gap-4 md:grid-cols-2">
                <div className="space-y-2">
                  <Label htmlFor="content-type">Content Type</Label>
                  <Select defaultValue="pillar">
                    <SelectTrigger id="content-type">
                      <SelectValue placeholder="Select content type" />
                    </SelectTrigger>
                    <SelectContent>
                      <SelectItem value="blog">Blog Post</SelectItem>
                      <SelectItem value="pillar">Pillar Content</SelectItem>
                      <SelectItem value="case-study">Case Study</SelectItem>
                      <SelectItem value="white-paper">White Paper</SelectItem>
                      <SelectItem value="ebook">E-Book</SelectItem>
                      <SelectItem value="landing-page">Landing Page</SelectItem>
                    </SelectContent>
                  </Select>
                </div>
                
                <div className="space-y-2">
                  <Label htmlFor="word-count">Word Count</Label>
                  <Select defaultValue="2000">
                    <SelectTrigger id="word-count">
                      <SelectValue placeholder="Select word count" />
                    </SelectTrigger>
                    <SelectContent>
                      <SelectItem value="500">~500 words (Short)</SelectItem>
                      <SelectItem value="1000">~1,000 words (Medium)</SelectItem>
                      <SelectItem value="2000">~2,000 words (Comprehensive)</SelectItem>
                      <SelectItem value="3000">~3,000+ words (In-depth)</SelectItem>
                    </SelectContent>
                  </Select>
                </div>
              </div>
              
              <div className="space-y-2">
                <Label>Target Keywords (up to 5)</Label>
                <div className="p-3 bg-gray-50 dark:bg-gray-800 rounded-md border border-gray-200 dark:border-gray-700">
                  <div className="flex flex-wrap gap-2">
                    <Badge className="flex items-center gap-1">
                      marketing attribution
                      <button className="ml-1 hover:text-red-500">
                        <X className="h-3 w-3" />
                      </button>
                    </Badge>
                    <Badge className="flex items-center gap-1">
                      attribution models
                      <button className="ml-1 hover:text-red-500">
                        <X className="h-3 w-3" />
                      </button>
                    </Badge>
                    <Badge className="flex items-center gap-1">
                      marketing attribution guide
                      <button className="ml-1 hover:text-red-500">
                        <X className="h-3 w-3" />
                      </button>
                    </Badge>
                    <Input 
                      className="border-0 bg-transparent w-32 p-0 h-6 text-sm"
                      placeholder="Add keyword..." 
                    />
                  </div>
                </div>
              </div>
              
              <div className="space-y-2">
                <Label htmlFor="content-brief">Content Brief</Label>
                <Textarea 
                  id="content-brief" 
                  placeholder="Describe what you want the content to cover..."
                  defaultValue="A comprehensive guide explaining different attribution models with examples and implementation steps. Should cover first-click, last-click, linear, position-based, and data-driven attribution models. Include practical advice for choosing the right model based on business type."
                  className="min-h-20"
                />
              </div>
              
              <div className="space-y-2">
                <Label>Content Tone</Label>
                <RadioGroup defaultValue="educational" className="flex flex-wrap gap-2">
                  <div className="flex items-center space-x-2">
                    <RadioGroupItem value="educational" id="educational" />
                    <Label htmlFor="educational" className="cursor-pointer">Educational</Label>
                  </div>
                  <div className="flex items-center space-x-2">
                    <RadioGroupItem value="professional" id="professional" />
                    <Label htmlFor="professional" className="cursor-pointer">Professional</Label>
                  </div>
                  <div className="flex items-center space-x-2">
                    <RadioGroupItem value="conversational" id="conversational" />
                    <Label htmlFor="conversational" className="cursor-pointer">Conversational</Label>
                  </div>
                  <div className="flex items-center space-x-2">
                    <RadioGroupItem value="persuasive" id="persuasive" />
                    <Label htmlFor="persuasive" className="cursor-pointer">Persuasive</Label>
                  </div>
                </RadioGroup>
              </div>
              
              <div className="space-y-2">
                <div className="flex justify-between">
                  <Label htmlFor="seo-focus">SEO Optimization Level</Label>
                  <span className="text-xs text-muted-foreground">Balanced</span>
                </div>
                <Slider 
                  id="seo-focus"
                  defaultValue={[50]} 
                  max={100} 
                  step={1}
                  className="w-full"
                />
                <div className="flex justify-between text-xs text-muted-foreground">
                  <span>Reader-focused</span>
                  <span>SEO-focused</span>
                </div>
              </div>
            </CardContent>
            <CardFooter className="flex justify-between border-t border-gray-200 dark:border-gray-700 pt-4">
              <Button variant="outline">
                Save as Draft
              </Button>
              <Button>
                <Sparkles className="h-4 w-4 mr-2" />
                Generate Content
              </Button>
            </CardFooter>
          </Card>
        </TabsContent>
        {/* Content Optimizer Tab */}
<TabsContent value="content-optimizer" className="space-y-6">
  <div className="flex flex-col md:flex-row gap-4 md:justify-between md:items-center">
    <div>
      <h2 className="text-lg font-bold">Content Optimizer</h2>
      <p className="text-sm text-muted-foreground">
        Get real-time SEO recommendations as you write and edit your content
      </p>
    </div>
    
    <div className="flex gap-2">
      <Button variant="outline">
        <Upload className="h-4 w-4 mr-2" />
        Import Content
      </Button>
      
      <Button>
        <Lightbulb className="h-4 w-4 mr-2" />
        Optimize Content
      </Button>
    </div>
  </div>
  
  {/* Content Editor Area */}
  <div className="grid gap-6 grid-cols-1 lg:grid-cols-3">
    <div className="lg:col-span-2 space-y-4">
      <Card className="shadow-sm">
        <CardHeader className="pb-2">
          <div className="flex items-center justify-between">
            <CardTitle>Content Editor</CardTitle>
            <div className="flex gap-2">
              <Button variant="ghost" size="sm">
                <Scissors className="h-4 w-4 mr-2" />
                Trim
              </Button>
              <Button variant="ghost" size="sm">
                <Layers className="h-4 w-4 mr-2" />
                Simplify
              </Button>
              <Button variant="ghost" size="sm">
                <Maximize2 className="h-4 w-4" />
              </Button>
            </div>
          </div>
        </CardHeader>
        <CardContent>
          <div className="space-y-4">
            <div className="space-y-2">
              <Label htmlFor="content-title">Title</Label>
              <Input 
                id="content-title" 
                placeholder="Enter content title" 
                defaultValue="The Ultimate Guide to Marketing Attribution Models" 
              />
            </div>
            
            <div className="space-y-2">
              <Label htmlFor="content-body">Content</Label>
              <Textarea 
                id="content-body" 
                placeholder="Write your content here..."
                className="min-h-[300px] font-mono"
                defaultValue={`# The Ultimate Guide to Marketing Attribution Models

## Introduction

Understanding how your marketing efforts influence customer conversions is essential for optimizing your marketing strategy and budget allocation. Marketing attribution models provide a framework for determining which touchpoints and channels deserve credit for driving conversions.

This comprehensive guide will explore different attribution models, their pros and cons, and how to select the right model for your business needs.

## What is Marketing Attribution?

Marketing attribution is the process of identifying which marketing tactics and touchpoints contribute to sales or conversions. By implementing attribution models, marketers can:

- Determine which channels drive the most value
- Optimize marketing spend allocation
- Understand the customer journey
- Improve ROI on marketing investments

## Common Attribution Models

### First-Click Attribution

First-click attribution gives 100% credit to the first touchpoint a customer interacts with. This model...`}
              />
            </div>
            
            <div className="flex justify-end gap-2">
              <Button variant="outline">
                <Save className="h-4 w-4 mr-2" />
                Save Draft
              </Button>
              <Button>
                <Send className="h-4 w-4 mr-2" />
                Publish
              </Button>
            </div>
          </div>
        </CardContent>
      </Card>
    </div>
    
    <div className="space-y-4">
      {/* SEO Score */}
      <Card className="shadow-sm">
        <CardHeader className="pb-2">
          <CardTitle>SEO Score</CardTitle>
        </CardHeader>
        <CardContent>
          <div className="flex flex-col items-center">
            <div className="relative w-32 h-32 mb-4">
              <div className="absolute inset-0 flex items-center justify-center">
                <div className="text-3xl font-bold">83</div>
                <div className="text-sm">/100</div>
              </div>
              {/* This would be a circular progress indicator in a real implementation */}
              <div className="absolute inset-0 rounded-full border-8 border-green-500 opacity-60"></div>
            </div>
            
            <div className="w-full space-y-3 mt-2">
              <div>
                <div className="flex justify-between text-sm mb-1">
                  <span>Content Length</span>
                  <span className="font-medium text-green-600">Good</span>
                </div>
                <Progress value={90} className="h-1.5" />
              </div>
              
              <div>
                <div className="flex justify-between text-sm mb-1">
                  <span>Keyword Usage</span>
                  <span className="font-medium text-green-600">Good</span>
                </div>
                <Progress value={85} className="h-1.5" />
              </div>
              
              <div>
                <div className="flex justify-between text-sm mb-1">
                  <span>Readability</span>
                  <span className="font-medium text-yellow-600">Fair</span>
                </div>
                <Progress value={68} className="h-1.5" />
              </div>
              
              <div>
                <div className="flex justify-between text-sm mb-1">
                  <span>Link Structure</span>
                  <span className="font-medium text-red-600">Poor</span>
                </div>
                <Progress value={45} className="h-1.5" />
              </div>
            </div>
          </div>
        </CardContent>
      </Card>
      
      {/* Keyword Optimization */}
      <Card className="shadow-sm">
        <CardHeader className="pb-2">
          <CardTitle>Keyword Optimization</CardTitle>
        </CardHeader>
        <CardContent>
          <div className="space-y-4">
            <div>
              <div className="flex justify-between items-center mb-2">
                <h4 className="text-sm font-medium">Primary Keyword</h4>
                <Badge className="bg-green-500">Optimized</Badge>
              </div>
              <div className="flex items-center p-2 bg-gray-50 dark:bg-gray-800 rounded-md">
                <span className="text-sm font-medium">marketing attribution models</span>
                <span className="ml-auto text-xs">5 uses</span>
              </div>
            </div>
            
            <div>
              <h4 className="text-sm font-medium mb-2">Secondary Keywords</h4>
              <div className="space-y-2">
                <div className="flex items-center justify-between p-2 bg-gray-50 dark:bg-gray-800 rounded-md">
                  <span className="text-sm">marketing attribution</span>
                  <div className="flex items-center">
                    <span className="text-xs mr-2">8 uses</span>
                    <Badge className="bg-green-500">✓</Badge>
                  </div>
                </div>
                
                <div className="flex items-center justify-between p-2 bg-gray-50 dark:bg-gray-800 rounded-md">
                  <span className="text-sm">attribution models</span>
                  <div className="flex items-center">
                    <span className="text-xs mr-2">6 uses</span>
                    <Badge className="bg-green-500">✓</Badge>
                  </div>
                </div>
                
                <div className="flex items-center justify-between p-2 bg-gray-50 dark:bg-gray-800 rounded-md">
                  <span className="text-sm">first-click attribution</span>
                  <div className="flex items-center">
                    <span className="text-xs mr-2">1 use</span>
                    <Badge className="bg-yellow-500">+</Badge>
                  </div>
                </div>
              </div>
            </div>
            
            <div>
              <h4 className="text-sm font-medium mb-2">Suggested Keywords</h4>
              <div className="space-y-2">
                <div className="flex items-center justify-between p-2 bg-gray-50 dark:bg-gray-800 rounded-md">
                  <span className="text-sm">multi-touch attribution</span>
                  <div className="flex items-center">
                    <span className="text-xs mr-2">0 uses</span>
                    <Button variant="ghost" size="sm" className="h-6 py-0 px-2">
                      <PlusCircle className="h-3 w-3" />
                    </Button>
                  </div>
                </div>
                
                <div className="flex items-center justify-between p-2 bg-gray-50 dark:bg-gray-800 rounded-md">
                  <span className="text-sm">data-driven attribution</span>
                  <div className="flex items-center">
                    <span className="text-xs mr-2">0 uses</span>
                    <Button variant="ghost" size="sm" className="h-6 py-0 px-2">
                      <PlusCircle className="h-3 w-3" />
                    </Button>
                  </div>
                </div>
              </div>
            </div>
          </div>
        </CardContent>
      </Card>
      
      {/* Improvement Suggestions */}
      <Card className="shadow-sm">
        <CardHeader className="pb-2">
          <CardTitle>Improvement Suggestions</CardTitle>
        </CardHeader>
        <CardContent>
          <div className="space-y-3">
            <div className="p-3 rounded-md bg-yellow-50 dark:bg-yellow-900/20 border border-yellow-100 dark:border-yellow-900 flex items-start gap-2">
              <AlertTriangle className="h-4 w-4 text-yellow-500 mt-0.5 shrink-0" />
              <div>
                <p className="text-sm font-medium text-yellow-800 dark:text-yellow-300">
                  Add more internal links
                </p>
                <p className="text-xs text-yellow-700 dark:text-yellow-400 mt-1">
                  Content has only 1 internal link. Try adding 3-5 more links to related content.
                </p>
              </div>
            </div>
            
            <div className="p-3 rounded-md bg-red-50 dark:bg-red-900/20 border border-red-100 dark:border-red-900 flex items-start gap-2">
              <AlertTriangle className="h-4 w-4 text-red-500 mt-0.5 shrink-0" />
              <div>
                <p className="text-sm font-medium text-red-800 dark:text-red-300">
                  Improve readability
                </p>
                <p className="text-xs text-red-700 dark:text-red-400 mt-1">
                  Some paragraphs are too long. Break down paragraphs longer than 3-4 sentences.
                </p>
              </div>
            </div>
            
            <div className="p-3 rounded-md bg-green-50 dark:bg-green-900/20 border border-green-100 dark:border-green-900 flex items-start gap-2">
              <Check className="h-4 w-4 text-green-500 mt-0.5 shrink-0" />
              <div>
                <p className="text-sm font-medium text-green-800 dark:text-green-300">
                  Good heading structure
                </p>
                <p className="text-xs text-green-700 dark:text-green-400 mt-1">
                  Headers are well-structured with proper H1, H2, and H3 hierarchy.
                </p>
              </div>
            </div>
          </div>
          
          <div className="mt-4">
            <Button variant="outline" className="w-full">
              <Sparkles className="h-4 w-4 mr-2" />
              AI Optimization Suggestions
            </Button>
          </div>
        </CardContent>
      </Card>
    </div>
  </div>
</TabsContent>

        {/* Content Performance Tab */}
        <TabsContent value="content-performance" className="space-y-6">
          <div className="flex flex-col md:flex-row gap-4 md:justify-between md:items-center">
            <div>
              <h2 className="text-lg font-bold">Content Performance</h2>
              <p className="text-sm text-muted-foreground">
                Track and analyze how your content is performing in search and with users
              </p>
            </div>
            
            <div className="flex gap-2">
              <Select defaultValue="30days">
                <SelectTrigger className="w-[160px]">
                  <Calendar className="h-4 w-4 mr-2 text-gray-400" />
                  <SelectValue placeholder="Time period" />
                </SelectTrigger>
                <SelectContent>
                  <SelectItem value="7days">Last 7 days</SelectItem>
                  <SelectItem value="30days">Last 30 days</SelectItem>
                  <SelectItem value="90days">Last 90 days</SelectItem>
                  <SelectItem value="year">Last 12 months</SelectItem>
                  <SelectItem value="custom">Custom range</SelectItem>
                </SelectContent>
              </Select>
              
              <Button variant="outline">
                <Download className="h-4 w-4 mr-2" />
                Export Report
              </Button>
            </div>
          </div>
          
          {/* Content Performance Stats */}
          <div className="grid gap-4 grid-cols-1 md:grid-cols-2 lg:grid-cols-4">
            <Card className="shadow-sm">
              <CardContent className="p-6">
                <div className="flex flex-col justify-between h-full">
                  <div className="flex items-center justify-between">
                    <h3 className="text-sm font-medium text-muted-foreground">Total Pageviews</h3>
                    <Badge className="bg-blue-500">27.5K</Badge>
                  </div>
                  <div className="mt-6">
                    <div className="text-2xl font-bold">27,520</div>
                    <div className="flex items-center gap-1 mt-1 text-sm text-muted-foreground">
                      <ArrowUp className="h-4 w-4 text-green-500" />
                      <span className="text-green-500 font-medium">12.3%</span>
                      <span>vs. previous period</span>
                    </div>
                  </div>
                </div>
              </CardContent>
            </Card>
            
            <Card className="shadow-sm">
              <CardContent className="p-6">
                <div className="flex flex-col justify-between h-full">
                  <div className="flex items-center justify-between">
                    <h3 className="text-sm font-medium text-muted-foreground">Avg. Time on Page</h3>
                    <Badge className="bg-green-500">4:12</Badge>
                  </div>
                  <div className="mt-6">
                    <div className="text-2xl font-bold">4:12</div>
                    <div className="flex items-center gap-1 mt-1 text-sm text-muted-foreground">
                      <ArrowUp className="h-4 w-4 text-green-500" />
                      <span className="text-green-500 font-medium">0:42</span>
                      <span>vs. previous period</span>
                    </div>
                  </div>
                </div>
              </CardContent>
            </Card>
            
            <Card className="shadow-sm">
              <CardContent className="p-6">
                <div className="flex flex-col justify-between h-full">
                  <div className="flex items-center justify-between">
                    <h3 className="text-sm font-medium text-muted-foreground">Conversion Rate</h3>
                    <Badge className="bg-green-500">3.8%</Badge>
                  </div>
                  <div className="mt-6">
                    <div className="text-2xl font-bold">3.8%</div>
                    <div className="flex items-center gap-1 mt-1 text-sm text-muted-foreground">
                      <ArrowUp className="h-4 w-4 text-green-500" />
                      <span className="text-green-500 font-medium">0.5%</span>
                      <span>vs. previous period</span>
                    </div>
                  </div>
                </div>
              </CardContent>
            </Card>
            
            <Card className="shadow-sm">
              <CardContent className="p-6">
                <div className="flex flex-col justify-between h-full">
                  <div className="flex items-center justify-between">
                    <h3 className="text-sm font-medium text-muted-foreground">Backlinks</h3>
                    <Badge className="bg-blue-500">274</Badge>
                  </div>
                  <div className="mt-6">
                    <div className="text-2xl font-bold">274</div>
                    <div className="flex items-center gap-1 mt-1 text-sm text-muted-foreground">
                      <ArrowUp className="h-4 w-4 text-green-500" />
                      <span className="text-green-500 font-medium">42</span>
                      <span>new this period</span>
                    </div>
                  </div>
                </div>
              </CardContent>
            </Card>
          </div>
          
          {/* Top Performing Content */}
          <Card className="shadow-sm">
            <CardHeader>
              <CardTitle>Top Performing Content</CardTitle>
              <CardDescription>
                Your best performing content based on pageviews and engagement
              </CardDescription>
            </CardHeader>
            <CardContent className="p-0">
              <div className="border-b border-gray-200 dark:border-gray-700">
                <div className="grid grid-cols-12 gap-2 px-6 py-3 bg-gray-50 dark:bg-gray-800 text-sm font-medium">
                  <div className="col-span-4">Page Title</div>
                  <div className="col-span-1 text-center">Pageviews</div>
                  <div className="col-span-2 text-center">Avg. Time</div>
                  <div className="col-span-1 text-center">Bounce</div>
                  <div className="col-span-1 text-center">Conv.</div>
                  <div className="col-span-2 text-center">Rankings</div>
                  <div className="col-span-1 text-center">Actions</div>
                </div>
              </div>
              
              <div className="divide-y divide-gray-200 dark:divide-gray-700">
                {contentPerformance.map((content) => (
                  <div key={content.id} className="grid grid-cols-12 gap-2 px-6 py-4 items-center text-sm hover:bg-gray-50 dark:hover:bg-gray-800/50 transition-colors">
                    <div className="col-span-4">
                      <div>
                        <p className="font-medium mb-1">{content.title}</p>
                        <div className="flex items-center text-xs text-muted-foreground">
                          <Globe className="h-3 w-3 mr-1" />
                          <span>{content.url}</span>
                          <span className="mx-2">•</span>
                          <Clock className="h-3 w-3 mr-1" />
                          <span>{content.publishDate}</span>
                        </div>
                      </div>
                    </div>
                    
                    <div className="col-span-1 text-center">
                      {content.pageviews.toLocaleString()}
                    </div>
                    
                    <div className="col-span-2 text-center">
                      {content.avgTimeOnPage}
                    </div>
                    
                    <div className="col-span-1 text-center">
                      {content.bounceRate}
                    </div>
                    
                    <div className="col-span-1 text-center">
                      {content.conversionRate}
                    </div>
                    
                    <div className="col-span-2">
                      <div className="flex flex-col space-y-1">
                        {content.rankings.slice(0, 2).map((ranking, idx) => (
                          <div key={idx} className="flex items-center justify-between text-xs">
                            <span className="truncate max-w-24">{ranking.keyword}</span>
                            <Badge className={
                              ranking.position <= 3 ? "bg-green-500" :
                              ranking.position <= 10 ? "bg-blue-500" :
                              "bg-yellow-500"
                            }>
                              #{ranking.position}
                            </Badge>
                          </div>
                        ))}
                        {content.rankings.length > 2 && (
                          <div className="text-xs text-muted-foreground">
                            +{content.rankings.length - 2} more
                          </div>
                        )}
                      </div>
                    </div>
                    
                    <div className="col-span-1 flex justify-center">
                      <Button variant="ghost" size="sm" className="h-8 w-8 p-0">
                        <Eye className="h-4 w-4" />
                      </Button>
                    </div>
                  </div>
                ))}
              </div>
            </CardContent>
            <CardFooter className="flex justify-between border-t border-gray-200 dark:border-gray-700 py-4">
              <div className="text-sm text-muted-foreground">
                Showing 3 of 24 pages
              </div>
              <div className="flex items-center gap-2">
                <Button variant="outline" size="sm">Previous</Button>
                <Button variant="outline" size="sm">Next</Button>
              </div>
            </CardFooter>
          </Card>
          
          {/* Competitor Content Analysis */}
          <Card className="shadow-sm">
            <CardHeader>
              <CardTitle>Competitor Content Analysis</CardTitle>
              <CardDescription>
                Top performing content from your competitors
              </CardDescription>
            </CardHeader>
            <CardContent className="p-0">
              <div className="border-b border-gray-200 dark:border-gray-700">
                <div className="grid grid-cols-12 gap-2 px-6 py-3 bg-gray-50 dark:bg-gray-800 text-sm font-medium">
                  <div className="col-span-4">Content Title</div>
                  <div className="col-span-2">Competitor</div>
                  <div className="col-span-1 text-center">Words</div>
                  <div className="col-span-1 text-center">Links</div>
                  <div className="col-span-1 text-center">Shares</div>
                  <div className="col-span-2 text-center">Est. Traffic</div>
                  <div className="col-span-1 text-center">Actions</div>
                </div>
              </div>
              
              <div className="divide-y divide-gray-200 dark:divide-gray-700">
                {competitorContent.map((content) => (
                  <div key={content.id} className="grid grid-cols-12 gap-2 px-6 py-4 items-center text-sm hover:bg-gray-50 dark:hover:bg-gray-800/50 transition-colors">
                    <div className="col-span-4">
                      <div>
                        <p className="font-medium mb-1">{content.title}</p>
                        <div className="flex items-center text-xs text-muted-foreground">
                          <Globe className="h-3 w-3 mr-1" />
                          <a 
                            href={content.url} 
                            target="_blank" 
                            rel="noopener noreferrer" 
                            className="flex items-center hover:text-blue-500"
                          >
                            {content.url.replace(/^https?:\/\//, '')}
                            <ExternalLink className="h-3 w-3 ml-1" />
                          </a>
                          <span className="mx-2">•</span>
                          <Clock className="h-3 w-3 mr-1" />
                          <span>{content.publishDate}</span>
                        </div>
                      </div>
                    </div>
                    
                    <div className="col-span-2">
                      <Badge variant="outline" className="font-medium">
                        {content.competitor}
                      </Badge>
                    </div>
                    
                    <div className="col-span-1 text-center">
                      {content.wordCount.toLocaleString()}
                    </div>
                    
                    <div className="col-span-1 text-center">
                      {content.backlinks}
                    </div>
                    
                    <div className="col-span-1 text-center">
                      {content.socialShares.toLocaleString()}
                    </div>
                    
                    <div className="col-span-2 text-center">
                      <Badge className="bg-blue-500">
                        {content.estimatedTraffic.toLocaleString()}
                      </Badge>
                    </div>
                    
                    <div className="col-span-1 flex justify-center space-x-1">
                      <Button variant="ghost" size="sm" className="h-8 w-8 p-0">
                        <Eye className="h-4 w-4" />
                      </Button>
                      <Button variant="ghost" size="sm" className="h-8 w-8 p-0" title="Create better content">
                        <Sparkles className="h-4 w-4" />
                      </Button>
                    </div>
                  </div>
                ))}
              </div>
            </CardContent>
            <CardFooter className="flex justify-between border-t border-gray-200 dark:border-gray-700 py-4">
              <div className="text-sm text-muted-foreground">
                Showing 3 of 18 competitor articles
              </div>
              <div className="flex items-center gap-2">
                <Button variant="outline" size="sm">Previous</Button>
                <Button variant="outline" size="sm">Next</Button>
              </div>
            </CardFooter>
          </Card>
          
          {/* Content Gap Analysis */}
          <Card className="shadow-sm">
            <CardHeader>
              <CardTitle className="flex items-center gap-2">
                <Lightbulb className="h-5 w-5 text-amber-500" />
                Content Gap Analysis
              </CardTitle>
              <CardDescription>
                Topics and keywords that competitors rank for but you don't
              </CardDescription>
            </CardHeader>
            <CardContent>
              <div className="space-y-4">
                <div className="p-4 bg-amber-50 dark:bg-amber-900/20 rounded-md border border-amber-100 dark:border-amber-800">
                  <h4 className="font-medium flex items-center gap-2">
                    <Info className="h-4 w-4 text-amber-500" />
                    Content Opportunity
                  </h4>
                  <p className="text-sm text-amber-800 dark:text-amber-300 mt-1">
                    Competitors have 45 pieces of content ranking on page 1 for keywords where you're not ranking at all. These represent your biggest content gap opportunities.
                  </p>
                </div>
                
                <div className="space-y-2">
                  <h4 className="text-sm font-medium">Top Content Gap Keywords</h4>
                  <div className="divide-y divide-gray-100 dark:divide-gray-800">
                    <div className="grid grid-cols-12 gap-2 py-2 text-sm">
                      <div className="col-span-4">marketing attribution tools</div>
                      <div className="col-span-2">
                        <Badge variant="outline" className="font-medium">
                          MarketMaster
                        </Badge>
                      </div>
                      <div className="col-span-1 text-center">4.2K</div>
                      <div className="col-span-2 text-center">
                        <Badge className="bg-green-500">#3</Badge>
                      </div>
                      <div className="col-span-1 text-center">
                        <Badge className="bg-red-500">-</Badge>
                      </div>
                      <div className="col-span-2 flex justify-end">
                        <Button variant="ghost" size="sm">Create Content</Button>
                      </div>
                    </div>
                    
                    <div className="grid grid-cols-12 gap-2 py-2 text-sm">
                      <div className="col-span-4">google analytics attribution</div>
                      <div className="col-span-2">
                        <Badge variant="outline" className="font-medium">
                          PromoPro
                        </Badge>
                      </div>
                      <div className="col-span-1 text-center">3.8K</div>
                      <div className="col-span-2 text-center">
                        <Badge className="bg-green-500">#5</Badge>
                      </div>
                      <div className="col-span-1 text-center">
                        <Badge className="bg-red-500">-</Badge>
                      </div>
                      <div className="col-span-2 flex justify-end">
                        <Button variant="ghost" size="sm">Create Content</Button>
                      </div>
                    </div>
                    
                    <div className="grid grid-cols-12 gap-2 py-2 text-sm">
                      <div className="col-span-4">data-driven marketing dashboard</div>
                      <div className="col-span-2">
                        <Badge variant="outline" className="font-medium">
                          DataMarket
                        </Badge>
                      </div>
                      <div className="col-span-1 text-center">2.9K</div>
                      <div className="col-span-2 text-center">
                        <Badge className="bg-green-500">#7</Badge>
                      </div>
                      <div className="col-span-1 text-center">
                        <Badge className="bg-red-500">-</Badge>
                      </div>
                      <div className="col-span-2 flex justify-end">
                        <Button variant="ghost" size="sm">Create Content</Button>
                      </div>
                    </div>
                  </div>
                </div>
                
                <div className="pt-2 flex justify-center">
                  <Button>
                    <FileText className="h-4 w-4 mr-2" />
                    View Full Gap Analysis
                  </Button>
                </div>
              </div>
            </CardContent>
          </Card>
        </TabsContent>

        {/* SEO Analyzer Tab */}
        <TabsContent value="seo-analyzer" className="space-y-6">
          <div className="flex flex-col md:flex-row gap-4 md:justify-between md:items-center">
            <div>
              <h2 className="text-lg font-bold">Website SEO Analyzer</h2>
              <p className="text-sm text-muted-foreground">
                Analyze any website's SEO performance and get actionable recommendations
              </p>
            </div>
            
            <div className="flex gap-2">
              <Button variant="outline">
                <Clock className="h-4 w-4 mr-2" />
                Analysis History
              </Button>
              
              <Button>
                <Download className="h-4 w-4 mr-2" />
                Export Report
              </Button>
            </div>
          </div>
          
          {/* SEO Analyzer Component */}
          <SEOAnalyzer
            initialUrl={url}
            onUrlChange={setUrl}
            analyzeSEO={analyzeSEO}
            isAnalyzing={isAnalyzing}
            setIsAnalyzing={setIsAnalyzing}
            results={results}
            setResults={setResults}
            error={error}
            setError={setError}
          />
        </TabsContent>
      </Tabs>
    </div>
  );}<|MERGE_RESOLUTION|>--- conflicted
+++ resolved
@@ -40,13 +40,12 @@
   MessageSquare,
   Lightbulb,
   AlertTriangle,
-<<<<<<< HEAD
+
   AlertCircle,
   Lock,
   ArrowRight,
   Shield,
-=======
->>>>>>> c4436faf
+
   List,
   PlusCircle,
   Star,
